--- conflicted
+++ resolved
@@ -16,8 +16,6 @@
 	"github.com/ethereum/go-ethereum/common"
 	"github.com/stretchr/testify/require"
 )
-
-var DefaultChainConfig = precompileconfig.NewMockChainConfig(commontype.ValidTestFeeConfig, false)
 
 // PrecompileTest is a test case for a precompile
 type PrecompileTest struct {
@@ -48,14 +46,8 @@
 	ExpectedErr string
 	// BlockNumber is the block number to use for the precompile's block context
 	BlockNumber int64
-<<<<<<< HEAD
-	// ChainConfig is the chain config to use for the precompile's block context
-	// If nil, the default chain config will be used.
-	ChainConfig precompileconfig.ChainConfig
-=======
 	// Timestamp is the time to use for the precompile's block context
 	Timestamp uint64
->>>>>>> fcfe9df2
 }
 
 type PrecompileRunparams struct {
@@ -94,19 +86,9 @@
 		test.BeforeHook(t, state)
 	}
 
-<<<<<<< HEAD
-	blockContext := contract.NewMockBlockContext(big.NewInt(test.BlockNumber), 0)
-	chainConfig := test.ChainConfig
-	if chainConfig == nil {
-		chainConfig = DefaultChainConfig
-	}
-
-	accessibleState := contract.NewMockAccessibleState(state, blockContext, snow.DefaultContextTest(), chainConfig)
-=======
 	blockContext := contract.NewMockBlockContext(big.NewInt(test.BlockNumber), test.Timestamp)
 	accesibleState := contract.NewMockAccessibleState(state, blockContext, snow.DefaultContextTest())
 	chainConfig := contract.NewMockChainState(commontype.ValidTestFeeConfig, false)
->>>>>>> fcfe9df2
 
 	if test.Config != nil {
 		err := module.Configure(chainConfig, test.Config, state, blockContext)
@@ -119,7 +101,7 @@
 	}
 
 	return PrecompileRunparams{
-		AccessibleState: accessibleState,
+		AccessibleState: accesibleState,
 		Caller:          test.Caller,
 		ContractAddress: contractAddress,
 		Input:           input,
@@ -190,14 +172,4 @@
 	if test.AfterHook != nil {
 		test.AfterHook(b, state)
 	}
-}
-
-func RunPrecompileTests(t *testing.T, module modules.Module, newStateDB func(t testing.TB) contract.StateDB, contractTests map[string]PrecompileTest) {
-	t.Helper()
-
-	for name, test := range contractTests {
-		t.Run(name, func(t *testing.T) {
-			test.Run(t, module, newStateDB(t))
-		})
-	}
 }