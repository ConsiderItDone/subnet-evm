--- conflicted
+++ resolved
@@ -17,11 +17,9 @@
 
 	_ "github.com/ava-labs/subnet-evm/precompile/contracts/rewardmanager"
 
-<<<<<<< HEAD
+	_ "github.com/ava-labs/subnet-evm/x/warp"
+
 	_ "github.com/ava-labs/subnet-evm/precompile/contracts/ibc"
-=======
-	_ "github.com/ava-labs/subnet-evm/x/warp"
->>>>>>> e7656e77
 	// ADD YOUR PRECOMPILE HERE
 	// _ "github.com/ava-labs/subnet-evm/precompile/contracts/yourprecompile"
 )
@@ -43,10 +41,7 @@
 // TxAllowListAddress               = common.HexToAddress("0x0200000000000000000000000000000000000002")
 // FeeManagerAddress                = common.HexToAddress("0x0200000000000000000000000000000000000003")
 // RewardManagerAddress             = common.HexToAddress("0x0200000000000000000000000000000000000004")
-<<<<<<< HEAD
+// WarpAddress                      = common.HexToAddress("0x0200000000000000000000000000000000000005")
 // IbcAddress                        = common.HexToAddress("0x0300000000000000000000000000000000000001")
-=======
-// WarpAddress                      = common.HexToAddress("0x0200000000000000000000000000000000000005")
->>>>>>> e7656e77
 // ADD YOUR PRECOMPILE HERE
 // {YourPrecompile}Address          = common.HexToAddress("0x03000000000000000000000000000000000000??")