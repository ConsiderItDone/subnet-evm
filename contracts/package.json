--- conflicted
+++ resolved
@@ -1,18 +1,23 @@
 {
   "name": "@avalabs/subnet-evm-contracts",
   "devDependencies": {
-    "@types/chai": "^4.3.5",
+    "@nomiclabs/hardhat-ethers": "^2.0.2",
+    "@nomiclabs/hardhat-waffle": "^2.0.1",
+    "@openzeppelin/contracts": "^4.7.1",
+    "@types/chai": "^4.2.21",
     "@types/mocha": "^9.0.0",
-    "chai": "^4.3.7",
+    "@types/node": "^16.7.1",
+    "avalanche": "^3.8.5",
+    "chai": "^4.3.4",
+    "ethereum-waffle": "^3.4.0",
+    "ethereumjs-tx": "^2.1.2",
+    "ethers": "^5.4.5",
+    "hardhat": "2.6.1",
     "prettier": "^2.5.1",
-<<<<<<< HEAD
-    "prettier-plugin-solidity": "^1.1.3"
-=======
     "prettier-plugin-solidity": "^1.0.0-beta.19",
     "solidity-stringutils": "github:ibc-solidity/solidity-stringutils#716294569dd2304ae8d81681951733542f999015",
     "ts-node": "^10.9.1",
     "typescript": "^5.1.3"
->>>>>>> fcfe9df2
   },
   "version": "1.0.0",
   "description": "",
@@ -26,7 +31,7 @@
   },
   "license": "BSD-3-Clause",
   "scripts": {
-    "build": "rm -rf dist/ && tsc -b && npx hardhat compile",
+    "build": "rm -rf dist/ && tsc -b",
     "compile": "npx hardhat compile",
     "console": "npx hardhat console",
     "test": "npx hardhat test",
@@ -35,24 +40,11 @@
     "release:prepare": "rm -rf ./dist ./node_modules && npm install && npm run build"
   },
   "dependencies": {
-<<<<<<< HEAD
-    "@nomiclabs/hardhat-ethers": "^2.2.3",
-    "@nomiclabs/hardhat-waffle": "^2.0.6",
-    "@types/node": "^16.7.1",
-    "@avalabs/avalanchejs": "^3.17.0",
-    "ethers": "^5.4.5",
-    "hardhat": "2.17.1",
-    "ts-node": "^10.9.1",
-    "typescript": "^5.1.6",
-    "@openzeppelin/contracts": "^4.9.3",
-    "ds-test": "https://github.com/dapphub/ds-test.git"
-=======
     "ds-test": "https://github.com/dapphub/ds-test.git",
     "solidity-bytes-utils": "^0.8.0"
->>>>>>> fcfe9df2
   },
   "engines": {
     "npm": ">6.0.0",
-    "node": ">=18.15.0"
+    "node": ">=18.16.0"
   }
 }