--- conflicted
+++ resolved
@@ -1,499 +1,4 @@
 [
-<<<<<<< HEAD
-    {
-      "anonymous": false,
-      "inputs": [
-        {
-          "indexed": false,
-          "internalType": "string",
-          "name": "clientId",
-          "type": "string"
-        },
-        {
-          "indexed": false,
-          "internalType": "string",
-          "name": "connectionId",
-          "type": "string"
-        }
-      ],
-      "name": "ChannelCreated",
-      "type": "event"
-    },
-    {
-      "anonymous": false,
-      "inputs": [
-        {
-          "indexed": false,
-          "internalType": "string",
-          "name": "clientId",
-          "type": "string"
-        }
-      ],
-      "name": "ClientCreated",
-      "type": "event"
-    },
-    {
-      "anonymous": false,
-      "inputs": [
-        {
-          "indexed": false,
-          "internalType": "string",
-          "name": "clientId",
-          "type": "string"
-        },
-        {
-          "indexed": false,
-          "internalType": "string",
-          "name": "connectionId",
-          "type": "string"
-        }
-      ],
-      "name": "ConnectionCreated",
-      "type": "event"
-    },
-    {
-      "inputs": [
-        {
-          "internalType": "string",
-          "name": "portID",
-          "type": "string"
-        }
-      ],
-      "name": "bindPort",
-      "outputs": [],
-      "stateMutability": "nonpayable",
-      "type": "function"
-    },
-    {
-      "inputs": [
-        {
-          "internalType": "string",
-          "name": "portID",
-          "type": "string"
-        },
-        {
-          "internalType": "bytes",
-          "name": "channel",
-          "type": "bytes"
-        }
-      ],
-      "name": "chanOpenInit",
-      "outputs": [],
-      "stateMutability": "nonpayable",
-      "type": "function"
-    },
-    {
-      "inputs": [
-        {
-          "internalType": "string",
-          "name": "portID",
-          "type": "string"
-        },
-        {
-          "internalType": "bytes",
-          "name": "channel",
-          "type": "bytes"
-        },
-        {
-          "internalType": "string",
-          "name": "counterpartyVersion",
-          "type": "string"
-        },
-        {
-          "internalType": "bytes",
-          "name": "proofInit",
-          "type": "bytes"
-        },
-        {
-          "internalType": "bytes",
-          "name": "proofHeight",
-          "type": "bytes"
-        }
-      ],
-      "name": "chanOpenTry",
-      "outputs": [
-        {
-          "internalType": "string",
-          "name": "channelID",
-          "type": "string"
-        }
-      ],
-      "stateMutability": "nonpayable",
-      "type": "function"
-    },
-    {
-      "inputs": [
-        {
-          "internalType": "string",
-          "name": "portID",
-          "type": "string"
-        },
-        {
-          "internalType": "string",
-          "name": "channelID",
-          "type": "string"
-        },
-        {
-          "internalType": "bytes",
-          "name": "proofInit",
-          "type": "bytes"
-        },
-        {
-          "internalType": "bytes",
-          "name": "proofHeight",
-          "type": "bytes"
-        }
-      ],
-      "name": "channelCloseConfirm",
-      "outputs": [],
-      "stateMutability": "nonpayable",
-      "type": "function"
-    },
-    {
-      "inputs": [
-        {
-          "internalType": "string",
-          "name": "portID",
-          "type": "string"
-        },
-        {
-          "internalType": "string",
-          "name": "channelID",
-          "type": "string"
-        }
-      ],
-      "name": "channelCloseInit",
-      "outputs": [],
-      "stateMutability": "nonpayable",
-      "type": "function"
-    },
-    {
-      "inputs": [
-        {
-          "internalType": "string",
-          "name": "portID",
-          "type": "string"
-        },
-        {
-          "internalType": "string",
-          "name": "channelID",
-          "type": "string"
-        },
-        {
-          "internalType": "string",
-          "name": "counterpartyChannelID",
-          "type": "string"
-        },
-        {
-          "internalType": "string",
-          "name": "counterpartyVersion",
-          "type": "string"
-        },
-        {
-          "internalType": "bytes",
-          "name": "proofTry",
-          "type": "bytes"
-        },
-        {
-          "internalType": "bytes",
-          "name": "proofHeight",
-          "type": "bytes"
-        }
-      ],
-      "name": "channelOpenAck",
-      "outputs": [],
-      "stateMutability": "nonpayable",
-      "type": "function"
-    },
-    {
-      "inputs": [
-        {
-          "internalType": "string",
-          "name": "portID",
-          "type": "string"
-        },
-        {
-          "internalType": "string",
-          "name": "channelID",
-          "type": "string"
-        },
-        {
-          "internalType": "bytes",
-          "name": "proofAck",
-          "type": "bytes"
-        },
-        {
-          "internalType": "bytes",
-          "name": "proofHeight",
-          "type": "bytes"
-        }
-      ],
-      "name": "channelOpenConfirm",
-      "outputs": [],
-      "stateMutability": "nonpayable",
-      "type": "function"
-    },
-    {
-      "inputs": [
-        {
-          "internalType": "string",
-          "name": "connectionID",
-          "type": "string"
-        },
-        {
-          "internalType": "bytes",
-          "name": "clientState",
-          "type": "bytes"
-        },
-        {
-          "internalType": "bytes",
-          "name": "version",
-          "type": "bytes"
-        },
-        {
-          "internalType": "bytes",
-          "name": "counterpartyConnectionID",
-          "type": "bytes"
-        },
-        {
-          "internalType": "bytes",
-          "name": "proofTry",
-          "type": "bytes"
-        },
-        {
-          "internalType": "bytes",
-          "name": "proofClient",
-          "type": "bytes"
-        },
-        {
-          "internalType": "bytes",
-          "name": "proofConsensus",
-          "type": "bytes"
-        },
-        {
-          "internalType": "bytes",
-          "name": "proofHeight",
-          "type": "bytes"
-        },
-        {
-          "internalType": "bytes",
-          "name": "consensusHeight",
-          "type": "bytes"
-        }
-      ],
-      "name": "connOpenAck",
-      "outputs": [],
-      "stateMutability": "nonpayable",
-      "type": "function"
-    },
-    {
-      "inputs": [
-        {
-          "internalType": "string",
-          "name": "connectionID",
-          "type": "string"
-        },
-        {
-          "internalType": "bytes",
-          "name": "proofAck",
-          "type": "bytes"
-        },
-        {
-          "internalType": "bytes",
-          "name": "proofHeight",
-          "type": "bytes"
-        }
-      ],
-      "name": "connOpenConfirm",
-      "outputs": [],
-      "stateMutability": "nonpayable",
-      "type": "function"
-    },
-    {
-      "inputs": [
-        {
-          "internalType": "string",
-          "name": "clientID",
-          "type": "string"
-        },
-        {
-          "internalType": "bytes",
-          "name": "counterparty",
-          "type": "bytes"
-        },
-        {
-          "internalType": "bytes",
-          "name": "version",
-          "type": "bytes"
-        },
-        {
-          "internalType": "uint32",
-          "name": "delayPeriod",
-          "type": "uint32"
-        }
-      ],
-      "name": "connOpenInit",
-      "outputs": [
-        {
-          "internalType": "string",
-          "name": "connectionID",
-          "type": "string"
-        }
-      ],
-      "stateMutability": "nonpayable",
-      "type": "function"
-    },
-    {
-      "inputs": [
-        {
-          "internalType": "bytes",
-          "name": "counterparty",
-          "type": "bytes"
-        },
-        {
-          "internalType": "uint32",
-          "name": "delayPeriod",
-          "type": "uint32"
-        },
-        {
-          "internalType": "string",
-          "name": "clientID",
-          "type": "string"
-        },
-        {
-          "internalType": "bytes",
-          "name": "clientState",
-          "type": "bytes"
-        },
-        {
-          "internalType": "bytes",
-          "name": "counterpartyVersions",
-          "type": "bytes"
-        },
-        {
-          "internalType": "bytes",
-          "name": "proofInit",
-          "type": "bytes"
-        },
-        {
-          "internalType": "bytes",
-          "name": "proofClient",
-          "type": "bytes"
-        },
-        {
-          "internalType": "bytes",
-          "name": "proofConsensus",
-          "type": "bytes"
-        },
-        {
-          "internalType": "bytes",
-          "name": "proofHeight",
-          "type": "bytes"
-        },
-        {
-          "internalType": "bytes",
-          "name": "consensusHeight",
-          "type": "bytes"
-        }
-      ],
-      "name": "connOpenTry",
-      "outputs": [
-        {
-          "internalType": "string",
-          "name": "connectionID",
-          "type": "string"
-        }
-      ],
-      "stateMutability": "nonpayable",
-      "type": "function"
-    },
-    {
-      "inputs": [
-        {
-          "internalType": "string",
-          "name": "clientType",
-          "type": "string"
-        },
-        {
-          "internalType": "bytes",
-          "name": "clientState",
-          "type": "bytes"
-        },
-        {
-          "internalType": "bytes",
-          "name": "consensusState",
-          "type": "bytes"
-        }
-      ],
-      "name": "createClient",
-      "outputs": [
-        {
-          "internalType": "string",
-          "name": "clientID",
-          "type": "string"
-        }
-      ],
-      "stateMutability": "nonpayable",
-      "type": "function"
-    },
-    {
-      "inputs": [
-        {
-          "internalType": "string",
-          "name": "clientID",
-          "type": "string"
-        },
-        {
-          "internalType": "bytes",
-          "name": "clientMessage",
-          "type": "bytes"
-        }
-      ],
-      "name": "updateClient",
-      "outputs": [],
-      "stateMutability": "nonpayable",
-      "type": "function"
-    },
-    {
-      "inputs": [
-        {
-          "internalType": "string",
-          "name": "clientID",
-          "type": "string"
-        },
-        {
-          "internalType": "bytes",
-          "name": "upgradePath",
-          "type": "bytes"
-        },
-        {
-          "internalType": "bytes",
-          "name": "upgradedClien",
-          "type": "bytes"
-        },
-        {
-          "internalType": "bytes",
-          "name": "upgradedConsState",
-          "type": "bytes"
-        },
-        {
-          "internalType": "bytes",
-          "name": "proofUpgradeClient",
-          "type": "bytes"
-        },
-        {
-          "internalType": "bytes",
-          "name": "proofUpgradeConsState",
-          "type": "bytes"
-        }
-      ],
-      "name": "upgradeClient",
-      "outputs": [],
-      "stateMutability": "nonpayable",
-      "type": "function"
-    }
-  ]
-=======
   {
     "anonymous": false,
     "inputs": [
@@ -926,5 +431,4 @@
     "stateMutability": "nonpayable",
     "type": "function"
   }
-]
->>>>>>> e29e62a4
+]