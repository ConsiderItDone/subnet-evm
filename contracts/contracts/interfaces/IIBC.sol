//SPDX-License-Identifier: MIT
pragma solidity ^0.8.0;

struct Packet {
  uint sequence;
  string sourcePort;
  string sourceChannel;
  string destinationPort;
  string destinationChannel;
  bytes data;
  Height timeoutHeight;
  uint timeoutTimestamp;
}

struct Height {
  uint revisionNumber;
  uint revisionHeight;
}

interface IIBC {
  event ClientCreated(string clientId);
  event ConnectionCreated(string clientId, string connectionId);
  event ChannelCreated(string clientId, string connectionId);
  event PacketSent(
    bytes data,
    string timeoutHeight,
    uint timeoutTimestamp,
    uint sequence,
    string sourcePort,
    string sourceChannel,
    string destPort,
    string destChannel,
    int32 channelOrdering
  );
  event PacketReceived(
    bytes data,
    string timeoutHeight,
    uint timeoutTimestamp,
    uint sequence,
    string sourcePort,
    string sourceChannel,
    string destPort,
    string destChannel,
    int32 channelOrdering
  );
  event AcknowledgementWritten(
    bytes data,
    string timeoutHeight,
    uint timeoutTimestamp,
    uint sequence,
    string sourcePort,
    string sourceChannel,
    string destPort,
    string destChannel,
    bytes ack,
    string connectionID
  );
  event AcknowledgePacket(
    string timeoutHeight,
    uint timeoutTimestamp,
    uint sequence,
    string sourcePort,
    string sourceChannel,
    string destPort,
    string destChannel,
    int32 channelOrdering,
    string connectionID
  );
  event TimeoutPacket(
    string timeoutHeight,
    uint timeoutTimestamp,
    uint sequence,
    string sourcePort,
    string sourceChannel,
    string destPort,
    string destChannel,
    int32 channelOrdering,
    string connectionID
  );
  event AcknowledgementError(
    bytes data,
    string timeoutHeight,
    uint timeoutTimestamp,
    uint sequence,
    string sourcePort,
    string sourceChannel,
    string destPort,
    string destChannel,
    string error
  );
  event TypeSubmitMisbehaviour(
    string clientID,
    string clientType
  );
  event TypeChannelClosed(
    string sourcePort,
    string sourceChannel,
    string destPort,
    string destChannel,
    string ConnectionID,
    string ChannelOrdering
  );

  struct MsgRecvPacket {
    Packet packet;
    bytes proofCommitment;
    Height proofHeight;
    string signer;
  }

  struct MsgAcknowledgement {
    Packet packet;
    bytes acknowledgement;
    bytes proofAcked;
    Height proofHeight;
    string signer;
  }

  struct MsgTimeoutOnClose {
    Packet packet;
    bytes proofUnreceived;
    bytes proofClose;
    Height proofHeight;
    uint64 nextSequenceRecv;
    string signer;
  }

  struct MsgTimeout {
    Packet packet;
    bytes proofUnreceived;
    Height proofHeight;
    uint64 nextSequenceRecv;
    string signer;
  }

  function recvPacket(MsgRecvPacket memory message) external;

  function sendPacket(
    uint channelCapability,
    string memory sourcePort,
    string memory sourceChannel,
    Height memory timeoutHeight,
    uint timeoutTimestamp,
    bytes memory data
  ) external;

  function acknowledgement(
    Packet memory packet,
    bytes memory acknowledgement,
    bytes memory proofAcked,
    Height memory proofHeight,
    string memory signer
  ) external;

  function timeoutOnClose(
    Packet memory packet,
    bytes memory proofUnreceived,
    bytes memory proofClose,
    Height memory proofHeight,
    uint nextSequenceRecv,
    string memory signer
  ) external;

  function timeout(
    Packet memory packet,
    bytes memory proofUnreceived,
    Height memory proofHeight,
    uint nextSequenceRecv,
    string memory signer
  ) external;

  // Create IBC Client
  function createClient(
    string memory clientType,
    bytes memory clientState,
    bytes memory consensusState
  ) external returns (string memory clientID);

  function updateClient(string memory clientID, bytes memory clientMessage) external;

  function upgradeClient(
    string memory clientID,
    bytes memory upgradedClien,
    bytes memory upgradedConsState,
    bytes memory proofUpgradeClient,
    bytes memory proofUpgradeConsState
  ) external;

  function connOpenInit(
    string memory clientID,
    bytes memory counterparty,
    bytes memory version,
    uint32 delayPeriod
  ) external returns (string memory connectionID);

  function connOpenTry(
    bytes memory counterparty,
    uint32 delayPeriod,
    string memory clientID,
    bytes memory clientState,
    bytes memory counterpartyVersions,
    bytes memory proofInit,
    bytes memory proofClient,
    bytes memory proofConsensus,
    bytes memory proofHeight,
    bytes memory consensusHeight
  ) external returns (string memory connectionID);

  function connOpenAck(
    string memory connectionID,
    bytes memory clientState,
    bytes memory version,
    bytes memory counterpartyConnectionID,
    bytes memory proofTry,
    bytes memory proofClient,
    bytes memory proofConsensus,
    bytes memory proofHeight,
    bytes memory consensusHeight
  ) external;

  function connOpenConfirm(string memory connectionID, bytes memory proofAck, bytes memory proofHeight) external;

  function chanOpenInit(string memory portID, bytes memory channel) external;

  function chanOpenTry(
    string memory portID,
    bytes memory channel,
    string memory counterpartyVersion,
    bytes memory proofInit,
    bytes memory proofHeight
  ) external returns (string memory channelID);

  function channelOpenAck(
    string memory portID,
    string memory channelID,
    string memory counterpartyChannelID,
    string memory counterpartyVersion,
    bytes memory proofTry,
    bytes memory proofHeight
  ) external;

  function channelOpenConfirm(
    string memory portID,
    string memory channelID,
    bytes memory proofAck,
    bytes memory proofHeight
  ) external;

  function channelCloseInit(string memory portID, string memory channelID) external;

  function channelCloseConfirm(
    string memory portID,
    string memory channelID,
    bytes memory proofInit,
    bytes memory proofHeight
  ) external;

  function bindPort(string memory portID) external;

<<<<<<< HEAD
  // query methods
  function queryClientState(string memory clientId) external returns (bytes memory);

  function queryConsensusState(string memory clientId) external returns (bytes memory);

  function queryConnection(string memory connectionID) external returns (bytes memory);

  function queryChannel(string memory portID, string memory channelID) external returns (bytes memory);
=======
  function OnRecvPacket(Packet memory packet, bytes memory Relayer) external;

  function OnTimeout(
	  Packet  memory packet,
	  bytes memory Relayer
  ) external;

  function OnTimeoutOnClose(
	  Packet  memory packet,
	  bytes memory Relayer
  ) external;

  function OnAcknowledgementPacket(
    Packet memory packet, 
    bytes memory ack, 
    bytes memory
  ) external;

    // query methods
  function queryClientState(string memory clientId) external view returns (bytes memory);

  function queryConsensusState(string memory clientId) external view returns (bytes memory);

  function queryConnection(string memory connectionID) external view returns (bytes memory);

  function queryChannel(string memory portID, string memory channelID) external view returns (bytes memory);

  function queryPacketCommitment(string memory portID, string memory channelID, uint sequence) external view returns (bytes memory);

  function queryPacketAcknowledgement(string memory portID, string memory channelID, uint sequence) external view returns (bytes memory);
>>>>>>> 59a7f443
}<|MERGE_RESOLUTION|>--- conflicted
+++ resolved
@@ -257,16 +257,6 @@
 
   function bindPort(string memory portID) external;
 
-<<<<<<< HEAD
-  // query methods
-  function queryClientState(string memory clientId) external returns (bytes memory);
-
-  function queryConsensusState(string memory clientId) external returns (bytes memory);
-
-  function queryConnection(string memory connectionID) external returns (bytes memory);
-
-  function queryChannel(string memory portID, string memory channelID) external returns (bytes memory);
-=======
   function OnRecvPacket(Packet memory packet, bytes memory Relayer) external;
 
   function OnTimeout(
@@ -280,12 +270,12 @@
   ) external;
 
   function OnAcknowledgementPacket(
-    Packet memory packet, 
-    bytes memory ack, 
+    Packet memory packet,
+    bytes memory ack,
     bytes memory
   ) external;
 
-    // query methods
+  // query methods
   function queryClientState(string memory clientId) external view returns (bytes memory);
 
   function queryConsensusState(string memory clientId) external view returns (bytes memory);
@@ -297,5 +287,4 @@
   function queryPacketCommitment(string memory portID, string memory channelID, uint sequence) external view returns (bytes memory);
 
   function queryPacketAcknowledgement(string memory portID, string memory channelID, uint sequence) external view returns (bytes memory);
->>>>>>> 59a7f443
 }