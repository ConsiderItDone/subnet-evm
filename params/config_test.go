--- conflicted
+++ resolved
@@ -34,19 +34,13 @@
 	"testing"
 	"time"
 
-	"github.com/ethereum/go-ethereum/common"
-	"github.com/stretchr/testify/require"
-
 	"github.com/ava-labs/subnet-evm/precompile/contracts/ibc"
 	"github.com/ava-labs/subnet-evm/precompile/contracts/nativeminter"
 	"github.com/ava-labs/subnet-evm/precompile/contracts/rewardmanager"
 	"github.com/ava-labs/subnet-evm/precompile/contracts/txallowlist"
-<<<<<<< HEAD
-=======
 	"github.com/ava-labs/subnet-evm/utils"
 	"github.com/ethereum/go-ethereum/common"
 	"github.com/stretchr/testify/require"
->>>>>>> e7656e77
 )
 
 func TestCheckCompatible(t *testing.T) {
@@ -259,14 +253,10 @@
 					nativeminter.NewConfig(utils.NewUint64(0), nil, nil, nil), // enable at genesis
 				},
 				{
-<<<<<<< HEAD
 					ibc.NewConfig(common.Big0), // enable at genesis
 				},
 				{
-					nativeminter.NewDisableConfig(common.Big1), // disable at timestamp 1
-=======
 					nativeminter.NewDisableConfig(utils.NewUint64(1)), // disable at timestamp 1
->>>>>>> e7656e77
 				},
 			},
 		},
